--- conflicted
+++ resolved
@@ -25,9 +25,4 @@
     cal_graph2.print_graph()
 
 if __name__ == "__main__":
-    test_calculation_graph()
-<<<<<<< HEAD
-
-#commit 용용
-=======
->>>>>>> 0c42d555
+    test_calculation_graph()