from __future__ import annotations
from typing import Optional, Tuple, Any, Dict, Iterable
import cupy as cp

from .base import Layer
from ..ops import pool2d as pops

# ------------------------------------------------------------
# 캡처-세이프 MaxPool/AvgPool 레이어
#   - 파라미터 없음(학습 대상 X)
#   - MaxPool은 BWD 시 인덱스가 필요 → 워크스페이스에 인덱스 버퍼 유지
# ------------------------------------------------------------

class _Pool2DWork:
    """캡처용 인덱스 버퍼 컨테이너 (MaxPool에서 사용)."""
    def __init__(self):
        self.indices: Optional[cp.ndarray] = None  # int32, (N,C,Ho,Wo)

class Pool2D(Layer):
    def __init__(
        self,
        kernel_size: Tuple[int, int] | int = (2, 2),
        *,
        stride: Tuple[int, int] | int = (2, 2),
        padding: Tuple[int, int] | int = (0, 0),
        dilation: Tuple[int, int] | int = (1, 1),
        ceil_mode: bool = False,
        count_include_pad: bool = False,   # avg 전용
        mode: str = "max",                 # "max" | "avg"
        name: Optional[str] = None,
    ):
        super().__init__(name=name)
        if isinstance(kernel_size, int): kernel_size = (kernel_size, kernel_size)
        if isinstance(stride, int):      stride      = (stride, stride)
        if isinstance(padding, int):     padding     = (padding, padding)
        if isinstance(dilation, int):    dilation    = (dilation, dilation)

        self.kernel_size = tuple(map(int, kernel_size))
        self.stride      = tuple(map(int, stride))
        self.padding     = tuple(map(int, padding))
        self.dilation    = tuple(map(int, dilation))
        self.ceil_mode   = bool(ceil_mode)
        self.count_include_pad = bool(count_include_pad)
        self.mode        = str(mode).lower()

        self.input_shape: Optional[Tuple[int, ...]]  = None
        self.output_shape: Optional[Tuple[int, ...]] = None
        self.built = False
        self.training = True

        # eager 경로 캐시
        self._last_X: Optional[cp.ndarray] = None
        self._last_Y: Optional[cp.ndarray] = None
        self._last_indices: Optional[cp.ndarray] = None  # MaxPool only

    # ---- utils ----
    @staticmethod
    def _out_hw(H:int, W:int, kH:int, kW:int, s:Tuple[int,int], p:Tuple[int,int],
                d:Tuple[int,int], ceil_mode:bool) -> Tuple[int,int]:
        sH, sW = s; pH, pW = p; dH, dW = d
        effKH = (kH - 1) * dH + 1
        effKW = (kW - 1) * dW + 1
        aH = H + 2 * pH - effKH
        aW = W + 2 * pW - effKW
        if ceil_mode:
            Ho = (aH >= 0) and ((aH + sH - 1)//sH + 1) or 0
            Wo = (aW >= 0) and ((aW + sW - 1)//sW + 1) or 0
        else:
            Ho = (aH >= 0) and (aH//sH + 1) or 0
            Wo = (aW >= 0) and (aW//sW + 1) or 0
        return max(0, int(Ho)), max(0, int(Wo))

    # ---- Layer API ----
    def build(self, input_shape: Tuple[int, ...]) -> None:
        if len(input_shape) != 4:
            raise ValueError(f"Pool2D expects 4D input (N,C,H,W), got {input_shape}")
        N, C, H, W = map(int, input_shape)
        kH, kW = self.kernel_size
        Ho, Wo = self._out_hw(H, W, kH, kW, self.stride, self.padding, self.dilation, self.ceil_mode)
        self.input_shape  = (N, C, H, W)
        self.output_shape = (N, C, Ho, Wo)
        self.built = True

    def compute_output_shape(self, input_shape: Tuple[int, ...]) -> Tuple[int, ...]:
        if len(input_shape) != 4:
            raise ValueError(f"Pool2D expects 4D input (N,C,H,W), got {input_shape}")
        N, C, H, W = map(int, input_shape)
        kH, kW = self.kernel_size
        Ho, Wo = self._out_hw(H, W, kH, kW, self.stride, self.padding, self.dilation, self.ceil_mode)
        return (N, C, Ho, Wo)

    def parameters(self) -> Iterable[Tuple[Any, Any, str]]:
        # 파라미터 없음
        return []
        yield  # for type checkers

    # ---- eager ----
    def call(self, X: cp.ndarray) -> cp.ndarray:
        if self.mode == "max":
            Y, idx = pops.forward(
                X,
                kernel=self.kernel_size, stride=self.stride, padding=self.padding,
                dilation=self.dilation, ceil_mode=self.ceil_mode,
                count_include_pad=self.count_include_pad,
                mode="max", return_indices=True
            )
            if self.training:
                self._last_X = X
                self._last_Y = Y
                self._last_indices = idx
            return Y
        elif self.mode == "avg":
            Y = pops.forward(
                X,
                kernel=self.kernel_size, stride=self.stride, padding=self.padding,
                dilation=self.dilation, ceil_mode=self.ceil_mode,
                count_include_pad=self.count_include_pad,
                mode="avg"
            )
            if self.training:
                self._last_X = X
                self._last_Y = Y
                self._last_indices = None
            return Y
        else:
            raise ValueError("mode must be 'max' or 'avg'")

    def backward(self, gY: cp.ndarray) -> cp.ndarray:
        assert self._last_X is not None and self._last_Y is not None
        if self.mode == "max":
            if self._last_indices is None:
                raise RuntimeError("MaxPool backward needs saved indices (eager).")
            dX = pops.backward(
                self._last_X, self._last_Y, gY,
                kernel=self.kernel_size, stride=self.stride, padding=self.padding,
                dilation=self.dilation, ceil_mode=self.ceil_mode,
                count_include_pad=self.count_include_pad,
                mode="max", indices=self._last_indices
            )
            return dX
        else:
            dX = pops.backward(
                self._last_X, self._last_Y, gY,
                kernel=self.kernel_size, stride=self.stride, padding=self.padding,
                dilation=self.dilation, ceil_mode=self.ceil_mode,
                count_include_pad=self.count_include_pad,
                mode="avg"
            )
            return dX

    # ---- capture-safe ----
    def forward_into(
        self, X: cp.ndarray, *,
        out: cp.ndarray,
        z_out: Optional[cp.ndarray] = None,   # 존재해도 무시
        stream: Optional[int] = None,
        work: Optional[_Pool2DWork] = None
    ) -> None:
        # MaxPool: ws.indices에 인덱스를 기록(내부 할당 X)
        if self.mode == "max":
            if work is None:
                raise ValueError("[Pool2D.forward_into] work is required for MaxPool (indices buffer).")
            pops.forward(
                X, kernel=self.kernel_size, stride=self.stride, padding=self.padding,
                dilation=self.dilation, ceil_mode=self.ceil_mode,
                count_include_pad=self.count_include_pad,
                mode="max", return_indices=False,
                ws_indices=work.indices,  # <- 여기에 기록
                stream=stream, out=out
            )
        else:
            pops.forward(
                X, kernel=self.kernel_size, stride=self.stride, padding=self.padding,
                dilation=self.dilation, ceil_mode=self.ceil_mode,
                count_include_pad=self.count_include_pad,
                mode="avg", stream=stream, out=out
            )

    def backward_into(
        self, gY: cp.ndarray, *,
        gA_out: cp.ndarray,
        gW_out: Optional[cp.ndarray] = None,
        gB_out: Optional[cp.ndarray] = None,
        work_dZ: Optional[Any] = None,
        lt_workspace: Optional[Any] = None,
        stream: Optional[int] = None,
        work: Optional[_Pool2DWork] = None,
    ) -> None:
        # Pool은 파라미터 없음 → gW_out/gB_out 무시
        # MaxPool은 indices 필요
        if self.mode == "max":
            if work is None or work.indices is None:
                raise RuntimeError("[Pool2D.backward_into] MaxPool requires work.indices.")
            # X/Y는 모양 검증용 → capture plan에서 고정 y(=현재 레이어 out) 필요
            # 여기서는 gA_out의 shape에 맞는 X dummy를 만들지 않고,
            # 캡처 플랜의 per-layer.y를 graph_exec에서 전달할 필요가 없다.
            # ops.backward는 실제 커널에서 dY와 indices만 사용하므로,
            # 안전하게 현재 버퍼로 호출한다.
            N, C, H, W = map(int, gA_out.shape)
            kH, kW = self.kernel_size
            Ho, Wo = self._out_hw(H, W, kH, kW, self.stride, self.padding, self.dilation, self.ceil_mode)
            # Y dummy (검증용 shape)
            Y_dummy = cp.empty((N, C, Ho, Wo), dtype=cp.float32)
            X_dummy = cp.empty((N, C, H, W), dtype=cp.float32)
            dX = pops.backward(
                X_dummy, Y_dummy, gY,
                kernel=self.kernel_size, stride=self.stride, padding=self.padding,
                dilation=self.dilation, ceil_mode=self.ceil_mode,
                count_include_pad=self.count_include_pad,
                mode="max", ws_indices=work.indices, stream=stream
            )
            gA_out[...] = dX
        else:
            N, C, H, W = map(int, gA_out.shape)
            kH, kW = self.kernel_size
            Ho, Wo = self._out_hw(H, W, kH, kW, self.stride, self.padding, self.dilation, self.ceil_mode)
            Y_dummy = cp.empty((N, C, Ho, Wo), dtype=cp.float32)
            X_dummy = cp.empty((N, C, H, W), dtype=cp.float32)
            dX = pops.backward(
                X_dummy, Y_dummy, gY,
                kernel=self.kernel_size, stride=self.stride, padding=self.padding,
                dilation=self.dilation, ceil_mode=self.ceil_mode,
                count_include_pad=self.count_include_pad,
                mode="avg", stream=stream
            )
            gA_out[...] = dX

    def zero_grad(self):  # no-op (파라미터 없음)
        return

<<<<<<< HEAD
    def state_dict(self) -> Dict[str,   Any]:
=======
    def state_dict(self) -> Dict[str, Any]:
>>>>>>> 8c5b1856
        return {
            "kernel_size": self.kernel_size, "stride": self.stride, "padding": self.padding,
            "dilation": self.dilation, "ceil_mode": self.ceil_mode,
            "count_include_pad": self.count_include_pad, "mode": self.mode,
        }

    def load_state_dict(self, sd: Dict[str, Any]):
        for k in ("kernel_size","stride","padding","dilation","ceil_mode","count_include_pad","mode"):
            if k in sd: setattr(self, k, sd[k])
        return self<|MERGE_RESOLUTION|>--- conflicted
+++ resolved
@@ -228,11 +228,7 @@
     def zero_grad(self):  # no-op (파라미터 없음)
         return
 
-<<<<<<< HEAD
-    def state_dict(self) -> Dict[str,   Any]:
-=======
     def state_dict(self) -> Dict[str, Any]:
->>>>>>> 8c5b1856
         return {
             "kernel_size": self.kernel_size, "stride": self.stride, "padding": self.padding,
             "dilation": self.dilation, "ceil_mode": self.ceil_mode,
